from fastapi import Request, APIRouter,Depends,HTTPException,Header,Query
from fastapi.security import HTTPAuthorizationCredentials, HTTPBearer
from fastapi.responses import RedirectResponse
from typing import Optional
from app.core.config import APISettings
from app.core.supabase import get_supabase_client
<<<<<<< HEAD
from datetime import datetime,timedelta
=======
>>>>>>> bbb50332
from app.core.config import settings

supabase = get_supabase_client()

# this tells FastAPI to look for "Authorization: Bearer <token>"
bearer_scheme = HTTPBearer()
#TODO make the data base file for the corresponding shcemas and make the functions filled by tommorow and do the rest things  also  have a  look into using hte multiple subroutes for the single route 


router = APIRouter(
    prefix= '/user',
    tags=['Users']
)



def polished_str(searchTxt : str):
    return searchTxt.strip().lower()

@router.get("/search")
def search_users(name: str = Query(..., description="Search string for username")):
    search_str = polished_str(name)

    if not search_str:
        raise HTTPException(status_code=400, detail="Search string cannot be empty")

    res = supabase.table("users").select("*").ilike("username", f"%{search_str}%").execute()

    if not res.data:
        raise HTTPException(status_code=404, detail="No users found")

    return res.data or []

<<<<<<< HEAD
@router.get("/login")
async def login_with_google():
    try:
        oauth_response = supabase.auth.sign_in_with_oauth(
            {"provider": "google", "options": {"redirect_to": REDIRECT_URL}}
        )
        return RedirectResponse(url=oauth_response.url)
    except Exception as e:
        raise HTTPException(status_code=500, detail=str(e))


@router.get("/auth/callback")
async def auth_callback(request: Request):
    """
    OAuth callback endpoint that receives the authorization code and exchanges it for a user session.
    """
    try:
        code = request.query_params.get("code")
        state = request.query_params.get("state")

        if not code:
            raise HTTPException(status_code=400, detail="Authorization code not found in request.")

        # Exchange code for session
        session_response = supabase.auth.exchange_code_for_session(
            {"auth_code": code}
        )

        if session_response.error:
            raise HTTPException(
                status_code=session_response.error.status,
                detail=session_response.error.message,
            )
        
        user_data = session_response.user.model_dump()

        user_id = user_data.get("id")
        email = user_data.get("email")
        created_at = user_data.get("created_at")
        
        if not user_id or not email:
            raise HTTPException(status_code=400, detail="Invalid user data received from OAuth provider")
        
        full_name = user_data.get("user_metadata", {}).get("full_name", "")
        username = email.split("@")[0] if email else ""

        # Upsert user data with proper error handling
        upsert_response = supabase.table("users").upsert({
            "uid": user_id,
            "email": email,
            "full_name": full_name,
            "username": username,
            'created_at': created_at,
            'bio': "Hey there! I am using HIVE right now",
            'profile_pic_url': ""  # Fixed field name consistency
        }).execute()

        if upsert_response.error:
            raise HTTPException(
                status_code=500, 
                detail=f"Failed to save user data: {upsert_response.error.message}"
            )

        return {
            "message": "User successfully authenticated!", 
            "user_data": user_data,
            "access_token": session_response.session.access_token if session_response.session else None
        }

    except HTTPException:
        raise
    except Exception as e:
        raise HTTPException(status_code=500, detail=f"Authentication failed: {str(e)}")


def decode_supabase_token(token: str):
    """
    Validate Supabase JWT token using Supabase's built-in verification.
    This is more secure than manual JWT decoding.
    """
    try:
        # Use Supabase's built-in JWT verification instead of manual decoding
        user_response = supabase.auth.get_user_from_jwt(token)
        if not user_response:
            raise HTTPException(status_code=401, detail="Invalid token")
        return user_response
    except Exception as e:
        raise HTTPException(status_code=401, detail=f"Token validation failed: {str(e)}")
=======

def decode_supabase_token(token: str):
    user = supabase.auth.get_user(token)
    if not user:
        raise HTTPException(status_code=401, detail="Invalid or expired token")
    return user
>>>>>>> bbb50332


@router.post("/defaults")
async def login(authorization: Optional[str] = Header(None)):
    """
    Create user profile from JWT token if it doesn't exist.
    This endpoint is called after successful OAuth authentication.
    """
    if not authorization or not authorization.startswith("Bearer "):
        raise HTTPException(status_code=400, detail="Authorization header missing or invalid")

    token = authorization.split(" ")[1]
<<<<<<< HEAD
    
    try:
        # Use standardized token validation
        user_from_jwt = supabase.auth.get_user_from_jwt(token)
        if not user_from_jwt:
            raise HTTPException(status_code=401, detail="Invalid token")
        
        uid = user_from_jwt.id
        if not uid:
            raise HTTPException(status_code=400, detail="UID not found in token")

        # Check if user already exists
        user_response = supabase.table("users").select("*").eq("uid", uid).execute()
        if user_response.data:
            return {"message": "User already exists", "uid": uid}

        # Extract user info from JWT
        email = user_from_jwt.email
        full_name = user_from_jwt.user_metadata.get("full_name", "") if user_from_jwt.user_metadata else ""
        username = email.split("@")[0] if email else ""

        # Insert into users table
        insert_response = supabase.table("users").insert({
            "uid": uid,
            "email": email,
            "full_name": full_name,
            "username": username,
            "bio": "Hey there! I am using HIVE right now",
            "profile_pic_url": ""  # Fixed field name consistency
        }).execute()

        if insert_response.error:
            raise HTTPException(status_code=500, detail=insert_response.error.message)

        return {"message": "User created successfully", "uid": uid}
        
    except HTTPException:
        raise
    except Exception as e:
        raise HTTPException(status_code=500, detail=f"Internal server error: {str(e)}")
=======
    user_from_jwt = decode_supabase_token(token)
    uid = user_from_jwt.id
    if not uid:
        raise HTTPException(status_code=400, detail="UID not found in token")

    auth_response = supabase.auth.api.get_user(uid)
    if not auth_response.user:
        raise HTTPException(status_code=404, detail="UID not found in authentication table")

    user_response = supabase.table("users").select("*").eq("uid", uid).execute()
    if user_response.data:
        return {"message": "User already exists", "uid": uid}

    # Extract info from token
    email = user_from_jwt.email
    full_name = user_from_jwt.user_metadata.get("full_name", "") if user_from_jwt.user_metadata else ""
    username = email.split("@")[0] if email else ""

    # Insert into users table
    insert_response = supabase.table("users").insert({
        "uid": uid,
        "email": email,
        "full_name": full_name,
        "username": username,
        "bio": "Hey there! I am using HIVE right now",
        "profile_url": " "
    }).execute()

    if insert_response.error:
        raise HTTPException(status_code=500, detail=insert_response.error.message)

    return {"message": "User created successfully", "uid": uid}
>>>>>>> bbb50332

def get_current_user(credentials: HTTPAuthorizationCredentials = Depends(HTTPBearer())):
    try:
        token = credentials.credentials
        user_from_jwt = supabase.auth.get_user(token)
        if not user_from_jwt:
            raise HTTPException(status_code=401, detail="Not logged in")
        user_id = user_from_jwt.id
        profile_response = supabase.table("users").select("*").eq("uid", user_id).execute()
        if not profile_response.data:
            raise HTTPException(status_code=404, detail="User profile not found")
        return profile_response.data[0]
    except Exception as e:
        raise HTTPException(status_code=401, detail=f"Invalid token or user not found: {str(e)}")


@router.get("/users/me")
def get_current_logged_in_user(user=Depends(get_current_user)):
    return {"message": "User is authenticated.", "user": user}


@router.get("/logout")
def logout_user(credentials: HTTPAuthorizationCredentials = Depends(bearer_scheme)):
    try:
        supabase.auth.sign_out() # uses Authorization header
        return {"message": "User successfully logged out."}
    except Exception as e:
        raise HTTPException(status_code=500, detail=str(e))<|MERGE_RESOLUTION|>--- conflicted
+++ resolved
@@ -4,10 +4,7 @@
 from typing import Optional
 from app.core.config import APISettings
 from app.core.supabase import get_supabase_client
-<<<<<<< HEAD
 from datetime import datetime,timedelta
-=======
->>>>>>> bbb50332
 from app.core.config import settings
 
 supabase = get_supabase_client()
@@ -41,12 +38,11 @@
 
     return res.data or []
 
-<<<<<<< HEAD
 @router.get("/login")
 async def login_with_google():
     try:
         oauth_response = supabase.auth.sign_in_with_oauth(
-            {"provider": "google", "options": {"redirect_to": REDIRECT_URL}}
+            {"provider": "google", "options": {"redirect_to": settings.api.callback_url}}
         )
         return RedirectResponse(url=oauth_response.url)
     except Exception as e:
@@ -130,14 +126,6 @@
         return user_response
     except Exception as e:
         raise HTTPException(status_code=401, detail=f"Token validation failed: {str(e)}")
-=======
-
-def decode_supabase_token(token: str):
-    user = supabase.auth.get_user(token)
-    if not user:
-        raise HTTPException(status_code=401, detail="Invalid or expired token")
-    return user
->>>>>>> bbb50332
 
 
 @router.post("/defaults")
@@ -150,7 +138,6 @@
         raise HTTPException(status_code=400, detail="Authorization header missing or invalid")
 
     token = authorization.split(" ")[1]
-<<<<<<< HEAD
     
     try:
         # Use standardized token validation
@@ -191,40 +178,6 @@
         raise
     except Exception as e:
         raise HTTPException(status_code=500, detail=f"Internal server error: {str(e)}")
-=======
-    user_from_jwt = decode_supabase_token(token)
-    uid = user_from_jwt.id
-    if not uid:
-        raise HTTPException(status_code=400, detail="UID not found in token")
-
-    auth_response = supabase.auth.api.get_user(uid)
-    if not auth_response.user:
-        raise HTTPException(status_code=404, detail="UID not found in authentication table")
-
-    user_response = supabase.table("users").select("*").eq("uid", uid).execute()
-    if user_response.data:
-        return {"message": "User already exists", "uid": uid}
-
-    # Extract info from token
-    email = user_from_jwt.email
-    full_name = user_from_jwt.user_metadata.get("full_name", "") if user_from_jwt.user_metadata else ""
-    username = email.split("@")[0] if email else ""
-
-    # Insert into users table
-    insert_response = supabase.table("users").insert({
-        "uid": uid,
-        "email": email,
-        "full_name": full_name,
-        "username": username,
-        "bio": "Hey there! I am using HIVE right now",
-        "profile_url": " "
-    }).execute()
-
-    if insert_response.error:
-        raise HTTPException(status_code=500, detail=insert_response.error.message)
-
-    return {"message": "User created successfully", "uid": uid}
->>>>>>> bbb50332
 
 def get_current_user(credentials: HTTPAuthorizationCredentials = Depends(HTTPBearer())):
     try:
