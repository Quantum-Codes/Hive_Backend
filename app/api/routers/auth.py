--- conflicted
+++ resolved
@@ -80,12 +80,8 @@
             "full_name": full_name,
             "username": username,
             "bio": "Hey there! I am using HIVE right now",
-<<<<<<< HEAD
             "profile_pic_url": "",
             "created_at": datetime.now(timezone.utc)
-=======
-            "profile_pic_url": "" 
->>>>>>> 0dfde01e
         }).execute()
 
         if insert_response.error:
