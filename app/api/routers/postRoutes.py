--- conflicted
+++ resolved
@@ -1,10 +1,6 @@
 from fastapi import APIRouter, Depends, HTTPException, UploadFile, File
-<<<<<<< HEAD
-from app.models import schemas,databases
-=======
 from app.models import schemas
 from app.utils.supabase_client import get_supabase_client
->>>>>>> 7658ad99
 from . import userAuthentication
 import datetime
 from typing import List
@@ -18,16 +14,11 @@
     tags=["Posts"]
 )
 
-<<<<<<< HEAD
 
 redis_conn = Redis(host='localhost', port=6379)
 task_queue = Queue(connection=redis_conn)
 
-
-supabase = databases.supabase
-=======
 supabase = get_supabase_client()
->>>>>>> 7658ad99
 
 #  Upload media + create a post
 @router.post('/', response_model=schemas.ShowPost)
